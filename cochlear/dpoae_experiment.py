--- conflicted
+++ resolved
@@ -20,6 +20,7 @@
 from experiment import (AbstractParadigm, Expression, AbstractData,
                         AbstractController, AbstractExperiment)
 from experiment.coroutine import coroutine, blocked, counter
+from experiment.evaluate import choice, expr
 
 import tables
 
@@ -30,6 +31,13 @@
 
 DAC_FS = 200e3
 ADC_FS = 200e3
+
+
+
+def dp_freq(start, end, octave_spacing, probe_duration, c=1):
+    frequencies = expr.octave_space(start, end, octave_spacing)
+    frequencies = expr.imul(frequencies, 1.0/probe_duration)
+    return choice.ascending(frequencies, c=c)
 
 
 def dpoae_analyze(waveforms, fs, frequencies, mic_cal, window=None):
@@ -78,21 +86,13 @@
                               label='DP frequency (Hz)', **kw)
     dpoae_frequency = Expression('2*f1_frequency-f2_frequency',
                                  label='DPOAE frequency (Hz)', **kw)
-<<<<<<< HEAD
-    f1_frequency = Expression('imult(f2_frequency/1.2, 1/response_window)', **kw)
-    f2_frequency = Expression('imult(8e3, 1/response_window)', **kw)
-
-    f1_level = Expression('f2_level+10', **kw)
-    f2_level = Expression('exact_order(np.arange(0, 85, 5), cycles=1)', **kw)
-=======
     f1_frequency = Expression('imul(f2_frequency/1.2, 1/response_window)',
                               label='f1 frequency (Hz)', **kw)
-    f2_frequency = Expression( 'u(dp(2e3, 32e3, 0.5, probe_duration), level)',
+    f2_frequency = Expression( 'u(dp(4e3, 32e3, 0.5, probe_duration), f2_level)',
                               label='f2 frequency (Hz)', **kw)
     f1_level = Expression('f2_level+10', label='f1 level (dB SPL)', **kw)
-    f2_level = Expression('exact_order(np.arange(0, 85, 5), cycles=1)',
+    f2_level = Expression('exact_order(np.arange(0, 85, 5), c=1)',
                           label='f2 level (dB SPL)', **kw)
->>>>>>> 6d8f3ca0
     dpoae_noise_floor = Expression(0, label='DPOAE noise floor (dB SPL)', **kw)
 
     probe_duration = Expression('response_window+response_offset*2',
@@ -108,10 +108,10 @@
 
     # Signal acquisition settings.  Increasing time_averages increases SNR by
     # sqrt(N).  Increasing spectral averages reduces variance of result. 8&4
-    time_averages = Float(4, label='Time averages (decreases noise floor)',
+    time_averages = Float(4, label='Time avg. (decr. noise floor)',
                           **kw)
     spectrum_averages = Float(4,
-                              label='Spectrum averages (decreases variability)',
+                              label='Spectrum avg. (decr. variability)',
                               **kw)
 
     traits_view = View(
@@ -119,7 +119,6 @@
             VGroup(
                 'time_averages',
                 'spectrum_averages',
-                Item('n_stimuli', style='readonly'),
                 'dpoae_noise_floor',
                 'probe_duration',
                 'response_offset',
@@ -154,15 +153,31 @@
     dac_fs = Float(DAC_FS)
     done = Bool(False)
     stop_requested = Bool(False)
+    f2_frequency_changed = Bool(False)
 
     current_valid_repetitions = Int(0)
     current_repetitions = Int(0)
 
+    extra_context = {
+        'dp': dp_freq,
+    }
+
+    extra_dtypes = [
+        ('measured_f1_spl', np.float32),
+        ('measured_f2_spl', np.float32),
+        ('measured_dp_spl', np.float32),
+        ('measured_dpoae_spl', np.float32),
+        ('measured_dp_nf', np.float32),
+        ('measured_dpoae_nf', np.float32),
+    ]
+
+    def get_dtypes(self):
+        return self.extra_dtypes
+
     def stop_experiment(self, info=None):
         self.stop_requested = True
 
     def stop(self, info=None):
-        self.iface_dac.play_stop()
         self.iface_dac.clear()
         self.iface_adc.clear()
         self.iface_atten.clear()
@@ -174,17 +189,22 @@
         self.iface_dac.clear()
         self.iface_adc.clear()
         waveforms = np.concatenate(self.waveforms, axis=0)[:self.to_acquire, 0]
-        self.save_waveforms(waveforms)
-        self.model.update_plots(self.adc_fs,
-                                waveforms,
-                                self.get_current_value('time_averages'),
-                                self.get_current_value('f1_frequency'),
-                                self.get_current_value('f2_frequency'),
-                                self.get_current_value('dpoae_frequency'),
-                                self.get_current_value('dp_frequency'),
-                                self.get_current_value('f2_level'),
-                                self.mic_cal,
-                                self.get_current_value('ramp_duration'))
+        if self.f2_frequency_changed:
+            self.model.clear_dp_data()
+            self.f2_frequency_changed = False
+
+        results = self.model.update_plots(
+            self.adc_fs,
+            waveforms,
+            self.get_current_value('time_averages'),
+            self.get_current_value('f1_frequency'),
+            self.get_current_value('f2_frequency'),
+            self.get_current_value('dpoae_frequency'),
+            self.get_current_value('dp_frequency'),
+            self.get_current_value('f2_level'),
+            self.mic_cal,
+            self.get_current_value('ramp_duration'))
+        self.save_waveforms(waveforms, **results)
         try:
             self.refresh_context(evaluate=True)
             self.next_trial()
@@ -193,8 +213,8 @@
             self.stop()
             return
 
-    def save_waveforms(self, waveforms):
-        self.log_trial(waveforms=waveforms, fs=self.adc_fs)
+    def save_waveforms(self, waveforms, **results):
+        self.log_trial(waveforms=waveforms, fs=self.adc_fs, **results)
 
     def send(self, waveforms):
         self.waveforms.append(waveforms)
@@ -207,21 +227,21 @@
         waveforms = self.iface_adc.read_analog()[0]
         self.dpoae_pipeline.send(waveforms)
 
-    def start_experiment(self, info=None):
+    def set_f1_frequency(self, f1_frequency):
+        print 'recalibrating f1'
+        self.f1_sens = tc.tone_calibration(
+            f1_frequency, self.mic_cal, gain=-20, max_thd=0.1,
+            output_line=ni.DAQmxDefaults.PRIMARY_SPEAKER_OUTPUT)
+
+    def set_f2_frequency(self, f2_frequency):
+        print 'recalibrating f2'
+        self.f2_sens = tc.tone_calibration(
+            f2_frequency, self.mic_cal, gain=-20, max_thd=0.1,
+            output_line=ni.DAQmxDefaults.SECONDARY_SPEAKER_OUTPUT)
+        self.f2_frequency_changed = True
+
+    def next_trial(self):
         self.refresh_context(evaluate=True)
-        f1_frequency = self.get_current_value('f1_frequency')
-        f2_frequency = self.get_current_value('f2_frequency')
-        f1_sens = tc.tone_calibration(
-            f1_frequency, self.mic_cal, gain=-20, max_thd=0.05,
-            output_line=ni.DAQmxDefaults.PRIMARY_SPEAKER_OUTPUT)
-        f2_sens = tc.tone_calibration(
-            f2_frequency, self.mic_cal, gain=-20, max_thd=0.05,
-            output_line=ni.DAQmxDefaults.SECONDARY_SPEAKER_OUTPUT)
-        self.f1_sens = f1_sens
-        self.f2_sens = f2_sens
-        self.next_trial()
-
-    def next_trial(self):
         f1_frequency = self.get_current_value('f1_frequency')
         f2_frequency = self.get_current_value('f2_frequency')
         dpoae_frequency = self.get_current_value('dpoae_frequency')
@@ -290,8 +310,18 @@
         self.iface_dac.set_best_attenuations()
         self.iface_atten.clear()
 
-        self.iface_dac.queue_init('FIFO')
-        self.iface_dac.queue_append(np.inf)
+        try:
+            self.iface_dac.queue_init('FIFO')
+            self.iface_dac.queue_append(np.inf)
+        except SystemError:
+            self.iface_dac.clear()
+            self.iface_adc.clear()
+            try:
+                self.next_trial()
+            except StopIteration:
+                # We are done with the experiment
+                self.stop()
+                return
 
         self.iface_adc.start()
         self.iface_dac.play_queue()
@@ -323,15 +353,16 @@
 
         return plot
 
+    def clear_dp_data(self, **kwargs):
+        for name in self.dp_data.list_data():
+            self.dp_data.set_data(name, [])
+
     def append_dp_data(self, **kwargs):
         for k, v in kwargs.items():
             new_data = np.append(self.dp_data.get_data(k), v)
             self.dp_data.set_data(k, new_data)
 
-    def update_plots(self, fs, waveforms, time_averages, f1_frequency,
-                     f2_frequency, dpoae_frequency, dp_frequency, f2_level,
-                     mic_cal, ramp_duration, window=None):
-
+    def update_time_plots(self, fs, waveforms, f2_frequency):
         samples = waveforms.shape[-1]
         time = np.arange(samples)/fs
         waveform = waveforms.mean(axis=0)*1e3
@@ -360,9 +391,12 @@
         container.add(plot)
         self.time_plot = container
 
+    def update_spectrum_plots(self, fs, waveforms, time_averages,
+                              dpoae_frequency, window):
         index_range = DataRange1D(low_setting=500, high_setting=40e3)
         index_mapper = LogMapper(range=index_range)
 
+        samples = waveforms.shape[-1]
         w = waveforms.reshape((time_averages, -1, samples)).mean(axis=0)
         w_freq = psd_freq(w, fs)
         w_psd = psd(w, fs, window).mean(axis=0)
@@ -395,9 +429,17 @@
 
         self.spectrum_plot = container
 
+    def update_plots(self, fs, waveforms, time_averages, f1_frequency,
+                     f2_frequency, dpoae_frequency, dp_frequency, f2_level,
+                     mic_cal, ramp_duration, window=None):
+
+        self.update_time_plots(fs, waveforms, f2_frequency)
+        self.update_spectrum_plots(fs, waveforms, time_averages,
+                                   dpoae_frequency, window)
         frequencies = f1_frequency, f2_frequency, dpoae_frequency, dp_frequency
+        samples = waveforms.shape[-1]
+        w = waveforms.reshape((time_averages, -1, samples)).mean(axis=0)
         results = dpoae_analyze(w, fs, frequencies, mic_cal, window=window)
-
         self.append_dp_data(f1_spl=results[f1_frequency][1],
                             f2_spl=results[f2_frequency][1],
                             dpoae_nf=results[dpoae_frequency][0],
@@ -406,6 +448,14 @@
                             dp_spl=results[dp_frequency][1],
                             )
         self.append_dp_data(f2_level=f2_level)
+        return {
+            'measured_f1_spl': results[f1_frequency][1],
+            'measured_f2_spl': results[f2_frequency][1],
+            'measured_dp_spl': results[dp_frequency][1],
+            'measured_dpoae_spl': results[dpoae_frequency][1],
+            'measured_dp_nf': results[dp_frequency][0],
+            'measured_dpoae_nf': results[dpoae_frequency][0],
+        }
 
     traits_view = View(
         HSplit(
@@ -464,10 +514,11 @@
     )
 
 
-def launch_gui(inear_cal_0, inear_cal_1, mic_cal, **kwargs):
-    with tables.open_file('test.hd5', 'w') as fh:
+def launch_gui(mic_cal, filename, **kwargs):
+    with tables.open_file(filename, 'w') as fh:
         data = DPOAEData(store_node=fh.root)
-        experiment = DPOAEExperiment(data=data, paradigm=DPOAEParadigm())
+        paradigm = DPOAEParadigm()
+        experiment = DPOAEExperiment(data=data, paradigm=paradigm)
         controller = DPOAEController(mic_cal=mic_cal)
         experiment.edit_traits(handler=controller, **kwargs)
 
